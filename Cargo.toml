[package]
name = "patricia-merkle-tree"
version = "0.1.0"
edition = "2021"

[[bench]]
name = "bench"
harness = false

[dependencies]
digest = "0.10.6"
generic-array = "0.14.6"
slab = "0.4.7"
smallvec = { version = "1.10.0", features = ["const_generics", "union"] }

[dev-dependencies]
criterion = "0.4.0"
keccak-hasher = "0.15.3"
memory-db = "0.31.0"
proptest = "1.0.0"
rand = "0.8.5"
<<<<<<< HEAD
reference-trie = "0.26.0"
sha3 = "0.10.6"
trie-db = "0.24.0"
=======
sha3 = "0.10.6"

# TOOD: move to dev-dependencies when no longer temporary.
hex-literal = "0.3.4"
keccak-hasher = "0.15.3"
reference-trie = "0.26.0"
>>>>>>> f76dfaa1
trie-root = "0.17.0"<|MERGE_RESOLUTION|>--- conflicted
+++ resolved
@@ -15,20 +15,12 @@
 
 [dev-dependencies]
 criterion = "0.4.0"
-keccak-hasher = "0.15.3"
 memory-db = "0.31.0"
 proptest = "1.0.0"
 rand = "0.8.5"
-<<<<<<< HEAD
-reference-trie = "0.26.0"
 sha3 = "0.10.6"
 trie-db = "0.24.0"
-=======
-sha3 = "0.10.6"
-
-# TOOD: move to dev-dependencies when no longer temporary.
 hex-literal = "0.3.4"
 keccak-hasher = "0.15.3"
 reference-trie = "0.26.0"
->>>>>>> f76dfaa1
 trie-root = "0.17.0"