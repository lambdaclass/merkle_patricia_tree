use criterion::{black_box, Bencher};
use patricia_merkle_tree::PatriciaMerkleTree;
use rand::{distributions::Uniform, prelude::Distribution, thread_rng, RngCore};
use sha3::Keccak256;
use std::time::{Duration, Instant};

pub fn bench_get<const N: usize>() -> impl FnMut(&mut Bencher) {
    // Generate a completely random Patricia Merkle tree.
<<<<<<< HEAD
    let mut tree = PatriciaMerkleTree::<_, _, Keccak256>::new();
=======
    let mut tree = PatriciaMerkleTree::<Vec<u8>, &[u8; 32], Keccak256>::new();
>>>>>>> 34cefa56
    let mut all_paths = Vec::with_capacity(N);

    let value = &[0; 32];

    let mut rng = thread_rng();
    let distr = Uniform::from(16..=64);

    while all_paths.len() < N {
        let path_len = distr.sample(&mut rng) as usize;

        let mut path = vec![0; path_len];
        rng.fill_bytes(&mut path);

        if tree.insert(path.clone(), value).is_none() {
            all_paths.push(path);
        }
    }

    move |b| {
        let mut path_iter = all_paths.iter().cycle();
        b.iter(|| black_box(tree.get(path_iter.next().unwrap())));
    }
}

pub fn bench_insert<const N: usize>() -> impl FnMut(&mut Bencher) {
    // Generate a completely random Patricia Merkle tree.
<<<<<<< HEAD
    let mut tree = PatriciaMerkleTree::<_, _, Keccak256>::new();
=======
    let mut tree = PatriciaMerkleTree::<Vec<u8>, _, Keccak256>::new();
>>>>>>> 34cefa56
    let mut all_paths = Vec::with_capacity(N);

    let value = &[0; 32];

    let mut rng = thread_rng();
    let distr = Uniform::from(16..=64);

    while all_paths.len() < N {
        let path_len = distr.sample(&mut rng) as usize;

        let mut path = vec![0; path_len];
        rng.fill_bytes(&mut path);

        if tree.insert(path.clone(), value).is_none() {
            all_paths.push(path);
        }
    }

    // Generate random nodes to insert.
    let mut new_nodes = Vec::new();
    while new_nodes.len() < 1000 {
        let path_len = distr.sample(&mut rng) as usize;

        let mut path = vec![0; path_len];
        rng.fill_bytes(&mut path);

        if tree.get(&path).is_none() {
            new_nodes.push((path, value));
        }
    }

    // tree.reserve(1000000);
    move |b| {
        // This (iter_custom) is required because of a bug in criterion, which will include setup
        // time in the final calculation (which we don't want).
        b.iter_custom(|num_iters| {
            const STEP: usize = 1024;

            let mut delta = Duration::ZERO;
            for offset in (0..num_iters).step_by(STEP) {
                let new_nodes = new_nodes.clone();
                let mut tree = tree.clone();

                let mut path_iter = new_nodes.into_iter().cycle();
                tree.reserve_next_power_of_two();

                // To make measurements more effective, values are inserted STEP at a time, making
                // all values except the first one to be inserted with a tree slightly larger than
                // intended. It should not affect the results significantly.
                let measure = Instant::now();
                for _ in offset..num_iters.min(offset + STEP as u64) {
                    let (path, value) = path_iter.next().unwrap();
                    tree.insert(path, value);
                }
                delta += measure.elapsed();
            }

            delta
        });
    }
}<|MERGE_RESOLUTION|>--- conflicted
+++ resolved
@@ -6,11 +6,7 @@
 
 pub fn bench_get<const N: usize>() -> impl FnMut(&mut Bencher) {
     // Generate a completely random Patricia Merkle tree.
-<<<<<<< HEAD
-    let mut tree = PatriciaMerkleTree::<_, _, Keccak256>::new();
-=======
     let mut tree = PatriciaMerkleTree::<Vec<u8>, &[u8; 32], Keccak256>::new();
->>>>>>> 34cefa56
     let mut all_paths = Vec::with_capacity(N);
 
     let value = &[0; 32];
@@ -37,11 +33,7 @@
 
 pub fn bench_insert<const N: usize>() -> impl FnMut(&mut Bencher) {
     // Generate a completely random Patricia Merkle tree.
-<<<<<<< HEAD
-    let mut tree = PatriciaMerkleTree::<_, _, Keccak256>::new();
-=======
     let mut tree = PatriciaMerkleTree::<Vec<u8>, _, Keccak256>::new();
->>>>>>> 34cefa56
     let mut all_paths = Vec::with_capacity(N);
 
     let value = &[0; 32];
