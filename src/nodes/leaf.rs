use super::{BranchNode, ExtensionNode};
use crate::{
    nibble::NibbleSlice,
    node::{InsertAction, Node},
    util::{encode_path, write_list, write_slice, DigestBuf, INVALID_REF},
    NodesStorage, ValuesStorage,
};
use digest::{Digest, Output};
use std::{io::Cursor, marker::PhantomData};

#[derive(Clone, Debug)]
pub struct LeafNode<P, V, H>
where
    P: AsRef<[u8]>,
    V: AsRef<[u8]>,
    H: Digest,
{
    value_ref: usize,

    hash: (usize, Output<H>),
    phantom: PhantomData<(P, V, H)>,
}

impl<P, V, H> LeafNode<P, V, H>
where
    P: AsRef<[u8]>,
    V: AsRef<[u8]>,
    H: Digest,
{
    pub fn new(value_ref: usize) -> Self {
        Self {
            value_ref,
            hash: (0, Default::default()),
            phantom: PhantomData,
        }
    }

    pub fn update_value_ref(&mut self, new_value_ref: usize) {
        self.value_ref = new_value_ref;
    }

    pub fn get<'a>(
        &self,
        _nodes: &NodesStorage<P, V, H>,
        values: &'a ValuesStorage<P, V>,
        path: NibbleSlice,
    ) -> Option<&'a V> {
        // If the remaining path (and offset) matches with the value's path, return the value.
        // Otherwise, no value is present.

        let (value_path, value) = values
            .get(self.value_ref)
            .expect("inconsistent internal tree structure");

        path.cmp_rest(value_path.as_ref()).then_some(value)
    }

    pub fn insert(
        mut self,
        nodes: &mut NodesStorage<P, V, H>,
        values: &mut ValuesStorage<P, V>,
        path: NibbleSlice,
    ) -> (Node<P, V, H>, InsertAction) {
        // Possible flow paths:
        //   - [x] leaf { key => value } -> leaf { key => value }
        //   - [ ] leaf { key => value } -> branch { 0 => leaf { key => value }, 1 => leaf { key => value } }
        //   - [ ] leaf { key => value } -> extension { [0], branch { 0 => leaf { key => value }, 1 => leaf { key => value } } }
        //   - [ ] leaf { key => value } -> extension { [0], branch { 0 => leaf { key => value } } with_value leaf { key => value } }
        //   - [ ] leaf { key => value } -> extension { [0], branch { 0 => leaf { key => value } } with_value leaf { key => value } } // leafs swapped

        self.hash.0 = 0;

        let (value_path, _) = values
            .get(self.value_ref)
            .expect("inconsistent internal tree structure");

        if path.cmp_rest(value_path.as_ref()) {
            let value_ref = self.value_ref;
            (self.into(), InsertAction::Replace(value_ref))
        } else {
            // TODO: Implement dedicated method (half-byte avoid iterators).
            let offset = NibbleSlice::new(value_path.as_ref())
                .zip(path.clone())
                .take_while(|(a, b)| a == b)
                .count();

            let mut path_branch = path.clone();
            path_branch.offset_add(offset);

            let absolute_offset = path_branch.offset();
            let (branch_node, mut insert_action) = if offset == 2 * path.as_ref().len() {
                (
                    BranchNode::new({
                        let mut choices = [None; 16];
                        // TODO: Dedicated method.
                        choices[NibbleSlice::new(value_path.as_ref())
                            .nth(absolute_offset)
                            .unwrap() as usize] = Some(nodes.insert(self.into()));
                        choices
                    }),
                    InsertAction::InsertSelf,
                )
            } else if offset == 2 * value_path.as_ref().len() {
                let child_ref = nodes.insert(LeafNode::new(INVALID_REF).into());
                let mut branch_node = BranchNode::new({
                    let mut choices = [None; 16];
                    // TODO: Dedicated method.
                    choices[path_branch.next().unwrap() as usize] = Some(child_ref);
                    choices
                });
                branch_node.update_value_ref(Some(self.value_ref));

                (branch_node, InsertAction::Insert(child_ref))
            } else {
                let child_ref = nodes.insert(LeafNode::new(INVALID_REF).into());

                (
                    BranchNode::new({
                        let mut choices = [None; 16];
                        // TODO: Dedicated method.
                        choices
                            [NibbleSlice::new(value_path.as_ref()).nth(absolute_offset).unwrap() as usize] =
                            Some(nodes.insert(self.into()));
                        // TODO: Dedicated method.
                        choices[path_branch.next().unwrap() as usize] = Some(child_ref);
                        choices
                    }),
                    InsertAction::Insert(child_ref),
                )
            };

            let final_node = if offset != 0 {
                let branch_ref = nodes.insert(branch_node.into());
                insert_action = insert_action.quantize_self(branch_ref);

                ExtensionNode::new(path.split_to_vec(offset), branch_ref).into()
            } else {
                branch_node.into()
            };

            (final_node, insert_action)
        }
    }

    pub fn compute_hash(
        &mut self,
        _nodes: &mut NodesStorage<P, V, H>,
        values: &ValuesStorage<P, V>,
        key_offset: usize,
    ) -> &[u8] {
        if self.hash.0 == 0 {
            let (key, value) = values
                .get(self.value_ref)
                .expect("inconsistent internal tree structure");

            let mut digest_buf = DigestBuf::<H>::new();

            // Encode key.
            // TODO: Improve performance by avoiding allocations.
            let key: Vec<_> = NibbleSlice::new(key.as_ref()).skip(key_offset).collect();
            let key_buf = encode_path(&key);

            let mut payload = Cursor::new(Vec::new());
            write_slice(&key_buf, &mut payload);

            // Encode value.
            // TODO: Improve performance by avoiding allocations.
            write_slice(value.as_ref(), &mut payload);

            write_list(&payload.into_inner(), &mut digest_buf);
            self.hash.0 = digest_buf.extract_or_finalize(&mut self.hash.1);
        }

        &self.hash.1[..self.hash.0]
    }
}

#[cfg(test)]
mod test {
    use super::*;
    use crate::{pmt_node, pmt_state, util::Offseted};
    use sha3::Keccak256;

    #[test]
    fn new() {
        let node = LeafNode::<Vec<u8>, Vec<u8>, Keccak256>::new(0);
        assert_eq!(node.value_ref, 0);
    }

    #[test]
    fn get_some() {
        let (nodes, mut values) = pmt_state!(Vec<u8>);

        let node = pmt_node! { @(nodes, values)
            leaf { vec![0x12] => vec![0x12, 0x34, 0x56, 0x78] }
        };

        assert_eq!(
            node.get(&nodes, &values, NibbleSlice::new(&[0x12]))
                .map(Vec::as_slice),
            Some([0x12, 0x34, 0x56, 0x78].as_slice()),
        );
    }

    #[test]
    fn get_none() {
        let (nodes, mut values) = pmt_state!(Vec<u8>);

        let node = pmt_node! { @(nodes, values)
            leaf { vec![0x12] => vec![0x12, 0x34, 0x56, 0x78] }
        };

        assert_eq!(
            node.get(&nodes, &values, NibbleSlice::new(&[0x34]))
                .map(Vec::as_slice),
            None,
        );
    }

    #[test]
<<<<<<< HEAD
    #[should_panic]
    fn get_inconsistent_internal_tree_structure() {
        let (nodes, values) = pmt_state!(Vec<u8>);

        let path = NibbleSlice::new(&[0xFF]);
        let node = LeafNode::new(0);

        node.get(&nodes, &values, path);
    }
=======
    fn insert_replace() {
        let (mut nodes, mut values) = pmt_state!(Vec<u8>);

        let node = pmt_node! { @(nodes, values)
            leaf { vec![0x12] => vec![0x12, 0x34, 0x56, 0x78] }
        };

        let (node, insert_action) = node.insert(&mut nodes, &mut values, NibbleSlice::new(&[0x12]));
        let node = match node {
            Node::Leaf(x) => x,
            _ => panic!("expected a leaf node"),
        };

        assert_eq!(node.value_ref, 0);
        assert_eq!(node.hash.0, 0);
        assert_eq!(insert_action, InsertAction::Replace(0));
    }

    #[test]
    fn insert_branch() {
        let (mut nodes, mut values) = pmt_state!(Vec<u8>);

        let node = pmt_node! { @(nodes, values)
            leaf { vec![0x12] => vec![0x12, 0x34, 0x56, 0x78] }
        };

        let (node, insert_action) = node.insert(&mut nodes, &mut values, NibbleSlice::new(&[0x22]));
        let _ = match node {
            Node::Branch(x) => x,
            _ => panic!("expected a branch node"),
        };

        // TODO: Check branch.
        assert_eq!(insert_action, InsertAction::Insert(0));
    }

    #[test]
    fn insert_extension_branch() {
        let (mut nodes, mut values) = pmt_state!(Vec<u8>);

        let node = pmt_node! { @(nodes, values)
            leaf { vec![0x12] => vec![0x12, 0x34, 0x56, 0x78] }
        };

        let (node, insert_action) = node.insert(&mut nodes, &mut values, NibbleSlice::new(&[0x13]));
        let _ = match node {
            Node::Extension(x) => x,
            _ => panic!("expected an extension node"),
        };

        // TODO: Check extension (and child branch).
        assert_eq!(insert_action, InsertAction::Insert(0));
    }

    #[test]
    fn insert_extension_branch_value_self() {
        let (mut nodes, mut values) = pmt_state!(Vec<u8>);

        let node = pmt_node! { @(nodes, values)
            leaf { vec![0x12] => vec![0x12, 0x34, 0x56, 0x78] }
        };

        let (node, insert_action) =
            node.insert(&mut nodes, &mut values, NibbleSlice::new(&[0x12, 0x34]));
        let _ = match node {
            Node::Extension(x) => x,
            _ => panic!("expected an extension node"),
        };

        // TODO: Check extension (and children).
        assert_eq!(insert_action, InsertAction::Insert(0));
    }

    #[test]
    fn insert_extension_branch_value_other() {
        let (mut nodes, mut values) = pmt_state!(Vec<u8>);

        let node = pmt_node! { @(nodes, values)
            leaf { vec![0x12, 0x34] => vec![0x12, 0x34, 0x56, 0x78] }
        };

        let (node, insert_action) = node.insert(&mut nodes, &mut values, NibbleSlice::new(&[0x12]));
        let _ = match node {
            Node::Extension(x) => x,
            _ => panic!("expected an extension node"),
        };

        // TODO: Check extension (and children).
        assert_eq!(insert_action, InsertAction::Insert(1));
    }

    // An insertion that returns branch [value=(x)] -> leaf (y) is not possible because of the key
    // restrictions: nibbles come in pairs. If the first nibble is different, the node will be a
    // branch but it cannot have a value. If the second nibble is different, then it'll be an
    // extension followed by a branch with value and a child.
    //
    // Because of that, the two tests that would check those cases are neither necessary nor
    // possible.
>>>>>>> 4dd9e480
}<|MERGE_RESOLUTION|>--- conflicted
+++ resolved
@@ -178,7 +178,7 @@
 #[cfg(test)]
 mod test {
     use super::*;
-    use crate::{pmt_node, pmt_state, util::Offseted};
+    use crate::{pmt_node, pmt_state};
     use sha3::Keccak256;
 
     #[test]
@@ -218,17 +218,6 @@
     }
 
     #[test]
-<<<<<<< HEAD
-    #[should_panic]
-    fn get_inconsistent_internal_tree_structure() {
-        let (nodes, values) = pmt_state!(Vec<u8>);
-
-        let path = NibbleSlice::new(&[0xFF]);
-        let node = LeafNode::new(0);
-
-        node.get(&nodes, &values, path);
-    }
-=======
     fn insert_replace() {
         let (mut nodes, mut values) = pmt_state!(Vec<u8>);
 
@@ -327,5 +316,4 @@
     //
     // Because of that, the two tests that would check those cases are neither necessary nor
     // possible.
->>>>>>> 4dd9e480
 }