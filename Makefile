--- conflicted
+++ resolved
@@ -18,7 +18,9 @@
 bench:
 	cargo bench
 
-<<<<<<< HEAD
+ext-bench:
+	cd ./external-benches/geth/; GOMAXPROCS=1 go test -bench=.
+
 profile:
 	 cargo build --examples --profile=release-with-debug && \
 	 	rm -f data.dat && \
@@ -34,10 +36,6 @@
 
 clean-profile:
 	rm -f data.dat dhat.out.* profile*.svg
-=======
-ext-bench:
-	cd ./external-benches/geth/; GOMAXPROCS=1 go test -bench=.
->>>>>>> 1bace09c
 
 coverage:
 	cargo tarpaulin