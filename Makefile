--- conflicted
+++ resolved
@@ -18,20 +18,14 @@
 bench:
 	cargo bench
 
-<<<<<<< HEAD
 # External benches dependencies: go, dotnet-sdk
 ext-bench:
 	cd ./external-benches/geth/; GOMAXPROCS=1 go test -bench=.
 	cd ./external-benches/paprika-bench/; dotnet run --configuration Release
-	
 
 ext-bench-prepare:
 	cd ./external-benches/paprika-bench/
 	dotnet nuget add source -n merkle_patricia_tree $(pwd)/nuget-feed
-=======
-ext-bench:
-	cd ./external-benches/geth/; GOMAXPROCS=1 go test -bench=.
->>>>>>> 1bace09c
 
 coverage:
 	cargo tarpaulin